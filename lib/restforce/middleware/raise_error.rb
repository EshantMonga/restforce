# frozen_string_literal: true

module Restforce
  class Middleware::RaiseError < Faraday::Response::Middleware
    def on_complete(env)
      @env = env
      case env[:status]
      when 300
        raise Restforce::MatchesMultipleError.new(
          "300: The external ID provided matches more than one record",
          response_values
        )
      when 401
        raise Restforce::UnauthorizedError.new(message, response_values)
      when 404
<<<<<<< HEAD
        raise Faraday::Error::ResourceNotFound.new(message, response_values)
=======
        raise Restforce::NotFoundError, message
>>>>>>> 44fbfef6
      when 413
        raise Restforce::EntityTooLargeError.new(
          "413: Request Entity Too Large",
          response_values
        )
      when 400...600
        klass = exception_class_for_error_code(body['errorCode'])
        raise klass.new(message, response_values)
      end
    end

    def message
      message = "#{body['errorCode']}: #{body['message']}"
      message << "\nRESPONSE: #{JSON.dump(@env[:body])}"
    rescue StandardError
      message # if JSON.dump fails, return message without extra detail
    end

    def body
      @body = (@env[:body].is_a?(Array) ? @env[:body].first : @env[:body])

      case @body
      when Hash
        @body
      else
        { 'errorCode' => '(error code missing)', 'message' => @body }
      end
    end

    def response_values
      {
        status: @env[:status],
        headers: @env[:response_headers],
        body: @env[:body]
      }
    end

    ERROR_CODE_MATCHER = /\A[A-Z_]+\z/.freeze

    def exception_class_for_error_code(error_code)
      return Restforce::ResponseError unless ERROR_CODE_MATCHER.match?(error_code)

      constant_name = error_code.split('_').map(&:capitalize).join.to_sym
      Restforce::ErrorCode.const_get(constant_name)
    end
  end
end<|MERGE_RESOLUTION|>--- conflicted
+++ resolved
@@ -13,11 +13,7 @@
       when 401
         raise Restforce::UnauthorizedError.new(message, response_values)
       when 404
-<<<<<<< HEAD
-        raise Faraday::Error::ResourceNotFound.new(message, response_values)
-=======
-        raise Restforce::NotFoundError, message
->>>>>>> 44fbfef6
+        raise Restforce::NotFoundError.new(message, response_values)
       when 413
         raise Restforce::EntityTooLargeError.new(
           "413: Request Entity Too Large",
