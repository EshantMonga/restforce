# frozen_string_literal: true

module Restforce
  module Concerns
    module Verbs
      # Internal: Define methods to handle a verb.
      #
      # verbs - A list of verbs to define methods for.
      #
      # Examples
      #
      #   define_verbs :get, :post
      #
      # Returns nil.
      def define_verbs(*verbs)
        verbs.each do |verb|
          define_verb(verb)
          define_api_verb(verb)
        end
      end

      # Internal: Defines a method to handle HTTP requests with the passed in
      # verb.
      #
      # verb - Symbol name of the verb (e.g. :get).
      #
      # Examples
      #
      #   define_verb :get
      #   # => get '/services/data/v24.0/sobjects'
      #
      # Returns nil.
      def define_verb(verb)
        define_method verb do |*args, &block|
<<<<<<< HEAD
          if !options.has_key?(:api_limit_callback) || options[:api_limit_callback].call
            retries = options[:authentication_retries]
            begin
              connection.send(verb, *args, &block)
            rescue Restforce::UnauthorizedError
              if retries > 0
                retries -= 1
                connection.url_prefix = options[:instance_url]
                retry
              end
              raise
=======
          retries = options[:authentication_retries]
          begin
            connection.send(verb, *args, &block)
          rescue Restforce::UnauthorizedError
            if retries.positive?
              retries -= 1
              connection.url_prefix = options[:instance_url]
              retry
>>>>>>> 7a7240ad
            end
          else
            raise Restforce::ApiLimitError, '24-hour API Limit reached'
          end
        end
      end

      # Internal: Defines a method to handle HTTP requests with the passed in
      # verb to a salesforce api endpoint.
      #
      # verb - Symbol name of the verb (e.g. :get).
      #
      # Examples
      #
      #   define_api_verb :get
      #   # => api_get 'sobjects'
      #
      # Returns nil.
      def define_api_verb(verb)
        define_method :"api_#{verb}" do |*args, &block|
          args[0] = api_path(args[0])
          send(verb, *args, &block)
        end
      end
    end
  end
end<|MERGE_RESOLUTION|>--- conflicted
+++ resolved
@@ -32,7 +32,6 @@
       # Returns nil.
       def define_verb(verb)
         define_method verb do |*args, &block|
-<<<<<<< HEAD
           if !options.has_key?(:api_limit_callback) || options[:api_limit_callback].call
             retries = options[:authentication_retries]
             begin
@@ -44,16 +43,6 @@
                 retry
               end
               raise
-=======
-          retries = options[:authentication_retries]
-          begin
-            connection.send(verb, *args, &block)
-          rescue Restforce::UnauthorizedError
-            if retries.positive?
-              retries -= 1
-              connection.url_prefix = options[:instance_url]
-              retry
->>>>>>> 7a7240ad
             end
           else
             raise Restforce::ApiLimitError, '24-hour API Limit reached'
