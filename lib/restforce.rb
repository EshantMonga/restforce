# frozen_string_literal: true

require 'faraday'
require 'faraday_middleware'
require 'json'
require 'jwt'

require 'restforce/version'
require 'restforce/config'

module Restforce
  autoload :AbstractClient, 'restforce/abstract_client'
  autoload :SignedRequest,  'restforce/signed_request'
  autoload :Collection,     'restforce/collection'
  autoload :Middleware,     'restforce/middleware'
  autoload :Attachment,     'restforce/attachment'
  autoload :Document,       'restforce/document'
  autoload :FilePart,       'restforce/file_part'
  autoload :UploadIO,       'restforce/file_part' # Deprecated
  autoload :SObject,        'restforce/sobject'
  autoload :Client,         'restforce/client'
  autoload :Mash,           'restforce/mash'

  module Concerns
    autoload :Authentication, 'restforce/concerns/authentication'
    autoload :Connection,     'restforce/concerns/connection'
    autoload :Picklists,      'restforce/concerns/picklists'
    autoload :Streaming,      'restforce/concerns/streaming'
    autoload :Caching,        'restforce/concerns/caching'
    autoload :Canvas,         'restforce/concerns/canvas'
    autoload :Verbs,          'restforce/concerns/verbs'
    autoload :Base,           'restforce/concerns/base'
    autoload :API,            'restforce/concerns/api'
    autoload :BatchAPI,       'restforce/concerns/batch_api'
    autoload :CompositeAPI,   'restforce/concerns/composite_api'
  end

  module Data
    autoload :Client, 'restforce/data/client'
  end

  module Tooling
    autoload :Client, 'restforce/tooling/client'
  end

  Error               = Class.new(StandardError)
  ServerError         = Class.new(Error)
  AuthenticationError = Class.new(Error)
<<<<<<< HEAD
  UnauthorizedError   = Class.new(Error)
  ApiLimitError       = Class.new(Error)
=======
  UnauthorizedError   = Class.new(Faraday::ClientError)
  APIVersionError     = Class.new(Error)
  BatchAPIError       = Class.new(Error)
  CompositeAPIError   = Class.new(Error)

  # Inherit from Faraday::ResourceNotFound for backwards-compatibility
  # Consumers of this library that rescue and handle Faraday::ResourceNotFound
  # can continue to do so.
  NotFoundError       = Class.new(Faraday::ResourceNotFound)

  # Inherit from Faraday::ClientError for backwards-compatibility
  # Consumers of this library that rescue and handle Faraday::ClientError
  # can continue to do so.
  ResponseError       = Class.new(Faraday::ClientError)
  MatchesMultipleError= Class.new(ResponseError)
  EntityTooLargeError = Class.new(ResponseError)

  require 'restforce/error_code'
>>>>>>> 7a7240ad

  class << self
    # Alias for Restforce::Data::Client.new
    #
    # Shamelessly pulled from https://github.com/pengwynn/octokit/blob/master/lib/octokit.rb
    def new(*args, &block)
      data(*args, &block)
    end

    def data(*args, &block)
      Restforce::Data::Client.new(*args, &block)
    end

    def tooling(*args, &block)
      Restforce::Tooling::Client.new(*args, &block)
    end

    # Helper for decoding signed requests.
    def decode_signed_request(*args)
      SignedRequest.decode(*args)
    end
  end

  # Add .tap method in Ruby 1.8
  module CoreExtensions
    def tap
      yield self
      self
    end
  end
  Object.include Restforce::CoreExtensions unless Object.respond_to? :tap
end

if ENV['PROXY_URI']
  warn "[restforce] You must now use the SALESFORCE_PROXY_URI environment variable (as " \
       "opposed to PROXY_URI) to set a proxy server for Restforce. Please update your " \
       "environment's configuration."
end<|MERGE_RESOLUTION|>--- conflicted
+++ resolved
@@ -46,10 +46,7 @@
   Error               = Class.new(StandardError)
   ServerError         = Class.new(Error)
   AuthenticationError = Class.new(Error)
-<<<<<<< HEAD
-  UnauthorizedError   = Class.new(Error)
   ApiLimitError       = Class.new(Error)
-=======
   UnauthorizedError   = Class.new(Faraday::ClientError)
   APIVersionError     = Class.new(Error)
   BatchAPIError       = Class.new(Error)
@@ -68,7 +65,6 @@
   EntityTooLargeError = Class.new(ResponseError)
 
   require 'restforce/error_code'
->>>>>>> 7a7240ad
 
   class << self
     # Alias for Restforce::Data::Client.new
